module rectpack2d

go 1.23.0

<<<<<<< HEAD
toolchain go1.23.8

=======
>>>>>>> 1337dd51
require (
	github.com/disintegration/imaging v1.6.2
	github.com/maruel/natural v1.1.1
)

require golang.org/x/image v0.26.0 // indirect<|MERGE_RESOLUTION|>--- conflicted
+++ resolved
@@ -1,12 +1,7 @@
 module rectpack2d
 
-go 1.23.0
+go 1.24
 
-<<<<<<< HEAD
-toolchain go1.23.8
-
-=======
->>>>>>> 1337dd51
 require (
 	github.com/disintegration/imaging v1.6.2
 	github.com/maruel/natural v1.1.1
